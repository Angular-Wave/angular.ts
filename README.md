--- conflicted
+++ resolved
@@ -1,21 +1,11 @@
-<<<<<<< HEAD
-AngularJS [![CircleCI](https://circleci.com/gh/angular/angular.js/tree/master.svg?style=shield)](https://circleci.com/gh/angular/workflows/angular.js/tree/master)
-
-![Build status](https://github.com/Angular-Wave/angular.ts/actions/workflows/playwright.yml/badge.svg)
-=======
 AngularTS ![Build status](https://github.com/Angular-Wave/angular.ts/actions/workflows/playwright.yml/badge.svg)
->>>>>>> d234e93f
-=========
-
-A JS framework for the Modern Web
 
 Building upon the monumental effort of the [Angular Team](https://docs.angularjs.org/misc/version-support-status) at Google, 
-this project aims to preserve, modernise, and expand the original [AngularJS](https://github.com/angular/angular.js) 
+this project preserves, modernises, and expands the original [AngularJS](https://github.com/angular/angular.js) 
 framework to what it could or should have been. While building on the core features of the original, AngularTS is not 
-a drop-in replacement or an LTS version. Nor does it aim to be an Angular 2 of sorts, as there are sufficient number 
-of alternatives in that space. Rather, AngularTS takes the three core battle-tested pillars of the original &ndash;  a string-interpolation engine, 
-dependency injection, two-way data-binding &ndash;  and adopts them to [Modern Web](https://modern-web.dev/) principles for rapid, fun, and reliable
-web-development.
+a drop-in replacement or an LTS version. It has no relation to [Angular](https://angular.io) and makes no efforts to be compatible with it.
+AngularTS is "AngularJS: The Good Parts". It takes the three core pillars of the original &ndash;  a string-interpolation engine, 
+dependency injection, two-way data-binding &ndash; and adopts them to [Modern Web](https://modern-web.dev/) principles of being as close to Web standards as possible. The result is a buildless, progressive, and battle-tested JS framework, that make web-development great again.
 
 AngularTS lets you write client-side web applications as if you had a smarter browser.  It lets you
 use good old HTML (or HAML, Jade/Pug and friends!) as your template language and lets you extend HTML’s
